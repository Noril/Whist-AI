--- conflicted
+++ resolved
@@ -1,21 +1,13 @@
 """
 This module holds classes that represent cards and their derivative classes.
 """
-<<<<<<< HEAD
 
 import numpy as np
+from copy import copy
 from dataclasses import dataclass
 from enum import Enum
 from typing import List
 
-=======
-from copy import copy
-
-import numpy as np
-from dataclasses import dataclass
-from enum import Enum
-from typing import List
->>>>>>> ea7bd870
 
 FACES = ['2', '3', '4', '5', '6', '7', '8', '9', '10', 'J', 'Q', 'K', 'A', ]
 
@@ -200,8 +192,8 @@
             return FACES.index(self.face) < FACES.index(other.face)
 
         return SUITS.index(self.suit.suit_type.value) < SUITS.index(
-            self.suit.suit_type.value) and FACES.index(
-            self.face) < FACES.index(other.face)
+            self.suit.suit_type.value) and \
+               FACES.index(self.face) < FACES.index(other.face)
 
     def __gt__(self, other):
         return other < self
@@ -230,7 +222,8 @@
         :returns List[Hand]: 4 hands
         """
         if not recreate_game:
-            shuffled_deck = np.random.permutation(self.cards).reshape(4, 13).tolist()
+            shuffled_deck = \
+                np.random.permutation(self.cards).reshape(4, 13).tolist()
             hands = [Hand(cards) for cards in shuffled_deck]
             return hands
         # todo(oriyan/mar): create new deck from database representation
@@ -240,22 +233,14 @@
     """ A Player's hand . Holds their cards."""
 
     def __init__(self, cards: List[Card]):
-<<<<<<< HEAD
-        # self.cards = set(cards)
-=======
         """ Initial hand of player is initialized with list of Card object."""
->>>>>>> ea7bd870
         self.cards = cards
 
     def __len__(self):
         return len(self.cards)
 
     def __copy__(self):
-<<<<<<< HEAD
-        cards = [card for card in self.cards]
-=======
         cards = [copy(card) for card in self.cards]
->>>>>>> ea7bd870
         return Hand(cards)
 
     def play_card(self, card: Card):
