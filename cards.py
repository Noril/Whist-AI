"""
This module holds classes that represent cards and their derivative classes.
"""

from enum import Enum
from typing import List

import numpy as np
from dataclasses import dataclass

FACES = ['2', '3', '4', '5', '6', '7', '8', '9', '10', 'J', 'Q', 'K', 'A', ]
FACES_ALT = {'j': 'J', 'q': 'Q', 'k': 'K', 'a': 'A'}

SUITS = ['♠', '♥', '♦', '♣', ]
SUITS_ALT = {'S': '♠', 'H': '♥', 'D': '♦', 'C': '♣'}


class SuitType(Enum):
    Spades = '♠'
    S = '♠'

    Hearts = '♥'
    H = '♥'

    Diamonds = '♦'
    D = '♦'

    Clubs = '♣'
    C = '♣'

    @staticmethod
    def from_str(suit: str):
        """ Parses string into SuitType object

        :param suit: Suit string to parse into SuitType
        :returns SuitType: parsed suit
        :raises ValueError: If `suit` is unsupported.
        """

        try:
            suit_key = suit.capitalize()
            return SuitType[suit_key]

        except KeyError:
            raise ValueError(f"Unsupported Suit {suit}. Must be one of "
                             f"{set(suit.name for suit in list(SuitType))}")



class TrumpType(Enum):
    Spades = '♠'
    S = '♠'

    Hearts = '♥'
    H = '♥'

    Diamonds = '♦'
    D = '♦'

    Clubs = '♣'
    C = '♣'

    NoTrump = 'NT'
    NT = 'NT'

    @staticmethod
    def from_str(suit: str):
        """ Parses string into SuitType object

        :param suit: Suit string to parse into SuitType
        :returns SuitType: parsed suit
        :raises ValueError: If `suit` is unsupported.
        """

        try:
            suit_key = suit.capitalize()
            return SuitType[suit_key]

        except KeyError:
            raise ValueError(f"Unsupported Suit {suit}. Must be one of "
                             f"{set(suit.name for suit in list(SuitType))}")

<<<<<<< HEAD
=======

class Trump:
>>>>>>> ca6ad23b

class Trump:
    def __init__(self):
        self._suit_type = TrumpType.NT

    @property
    def suit(self):
        return self._suit_type

    @suit.setter
    def suit(self, new_suit: TrumpType):
        self._suit_type = new_suit


<<<<<<< HEAD
Trump_singleton = Trump()
=======
trump_singleton = Trump()
>>>>>>> ca6ad23b


@dataclass
class Suit:
    suit_type: SuitType
    trump_suit: Trump = trump_singleton

    @property
    def is_trump(self):
        return self.trump_suit.suit.value == self.suit_type.value

    def __repr__(self) -> str:
        return self.suit_type.value

    def __eq__(self, other):
        if isinstance(other, str):
            return self.suit_type.value == other
        return self.suit_type.value == other.suit_type.value

    def __ne__(self, other):
        return self.suit_type.value != other.suit_type.value

    def __lt__(self, other):
        if self != other:
            if self.is_trump:
                return False

            if other.is_trump:
                return True

            return SUITS.index(self.suit_type.value) > SUITS.index(
                other.suit_type.value)

        return False

    def __gt__(self, other):
        return other < self

    def __le__(self, other):
        return self < other or self == other

    def __ge__(self, other):
        return other <= self


class Card:
    """
    A playing action.
    """

    def __init__(self, face: str, suit: str):
        """

        :param face:
        :param suit:
        :raises ValueError: If `face` or `suit` are unsupported.
        """
        suit_type = SuitType.from_str(suit)
        self.suit = Suit(suit_type)
        self.is_trump = self.suit.is_trump
        if face.capitalize() not in FACES:
            raise ValueError(
                f"Unsupported Card Value {face}, must be one of {set(FACES)}")

        self.face = face.capitalize()

    def __repr__(self):
        return f"{self.face}{self.suit}"

    def __eq__(self, other):
        return self.face == other.face and self.suit == other.suit

    def __ne__(self, other):
        return not (self == other)

    def __lt__(self, other):
        if other.is_trump and not self.is_trump:
            return True

        if self.is_trump and not other.is_trump:
            return False

        if self.suit == other.suit:
            return FACES.index(self.face) < FACES.index(other.face)

        return SUITS.index(self.suit.suit_type.value) < SUITS.index(
<<<<<<< HEAD
            self.suit.suit_type.value) and FACES.index(
            self.face) < FACES.index(other.face)
=======
            self.suit.suit_type.value) and \
               FACES.index(self.face) < FACES.index(other.face)
>>>>>>> ca6ad23b

    def __gt__(self, other):
        return other < self

    def __le__(self, other):
        return not (other < self)

    def __ge__(self, other):
        return not (self < other)

<<<<<<< HEAD
=======

class Deck:
>>>>>>> ca6ad23b

class Deck:
    def __init__(self):
        self.cards = []
        for face in FACES:
            for suit in SUITS_ALT:
                card = Card(face, suit)
                self.cards.append(card)

    def deal(self, recreate_game=''):
        if not recreate_game:
<<<<<<< HEAD
            shuffled_deck = \
                np.random.permutation(self.cards).reshape(4, 13).tolist()
=======
            shuffled_deck = np.random.permutation(self.cards).reshape(4,
                                                                      13).tolist()
>>>>>>> ca6ad23b
            hands = [Hand(cards) for cards in shuffled_deck]
            return hands
        # todo(oriyan/mar): create new deck from database representation


class Hand:
    def __init__(self, cards: List[Card]):
        # self.cards = set(cards)
<<<<<<< HEAD
        self.cards = cards

    def __len__(self):
        return len(self.cards)

    def __copy__(self):
        cards = [card for card in self.cards]
        return Hand(cards)
=======
        self.cards = sorted(cards,
                            reverse=True)  # The sorting is needed for the agents!
>>>>>>> ca6ad23b

    def play_card(self, card):
        self.cards.remove(card)

    def get_cards_from_suite(self, suite):
        if suite is None:
            return self.cards

        cards = list(filter(lambda card: card.suit == suite, self.cards))
        return cards

    def __str__(self):
        ret = ""
        for suit in SUITS:
            ret += f"{suit}:  "
            for card in self.cards:
                if card.suit == suit:
                    ret += f"{card.face} "
            ret += f"\n"

        return ret<|MERGE_RESOLUTION|>--- conflicted
+++ resolved
@@ -2,11 +2,11 @@
 This module holds classes that represent cards and their derivative classes.
 """
 
+import numpy as np
+from dataclasses import dataclass
 from enum import Enum
 from typing import List
 
-import numpy as np
-from dataclasses import dataclass
 
 FACES = ['2', '3', '4', '5', '6', '7', '8', '9', '10', 'J', 'Q', 'K', 'A', ]
 FACES_ALT = {'j': 'J', 'q': 'Q', 'k': 'K', 'a': 'A'}
@@ -42,9 +42,8 @@
             return SuitType[suit_key]
 
         except KeyError:
-            raise ValueError(f"Unsupported Suit {suit}. Must be one of "
-                             f"{set(suit.name for suit in list(SuitType))}")
-
+            raise ValueError(f"Unsupported Suit {suit}. "
+                             f"Must be one of {set(suit.name for suit in list(SuitType))}")
 
 
 class TrumpType(Enum):
@@ -77,16 +76,12 @@
             return SuitType[suit_key]
 
         except KeyError:
-            raise ValueError(f"Unsupported Suit {suit}. Must be one of "
-                             f"{set(suit.name for suit in list(SuitType))}")
-
-<<<<<<< HEAD
-=======
+            raise ValueError(f"Unsupported Suit {suit}. "
+                             f"Must be one of {set(suit.name for suit in list(SuitType))}")
+
 
 class Trump:
->>>>>>> ca6ad23b
-
-class Trump:
+
     def __init__(self):
         self._suit_type = TrumpType.NT
 
@@ -99,11 +94,7 @@
         self._suit_type = new_suit
 
 
-<<<<<<< HEAD
-Trump_singleton = Trump()
-=======
 trump_singleton = Trump()
->>>>>>> ca6ad23b
 
 
 @dataclass
@@ -151,7 +142,7 @@
 
 class Card:
     """
-    A playing action.
+    A playing card.
     """
 
     def __init__(self, face: str, suit: str):
@@ -190,13 +181,8 @@
             return FACES.index(self.face) < FACES.index(other.face)
 
         return SUITS.index(self.suit.suit_type.value) < SUITS.index(
-<<<<<<< HEAD
             self.suit.suit_type.value) and FACES.index(
             self.face) < FACES.index(other.face)
-=======
-            self.suit.suit_type.value) and \
-               FACES.index(self.face) < FACES.index(other.face)
->>>>>>> ca6ad23b
 
     def __gt__(self, other):
         return other < self
@@ -207,13 +193,9 @@
     def __ge__(self, other):
         return not (self < other)
 
-<<<<<<< HEAD
-=======
 
 class Deck:
->>>>>>> ca6ad23b
-
-class Deck:
+
     def __init__(self):
         self.cards = []
         for face in FACES:
@@ -223,13 +205,8 @@
 
     def deal(self, recreate_game=''):
         if not recreate_game:
-<<<<<<< HEAD
-            shuffled_deck = \
-                np.random.permutation(self.cards).reshape(4, 13).tolist()
-=======
             shuffled_deck = np.random.permutation(self.cards).reshape(4,
                                                                       13).tolist()
->>>>>>> ca6ad23b
             hands = [Hand(cards) for cards in shuffled_deck]
             return hands
         # todo(oriyan/mar): create new deck from database representation
@@ -238,7 +215,6 @@
 class Hand:
     def __init__(self, cards: List[Card]):
         # self.cards = set(cards)
-<<<<<<< HEAD
         self.cards = cards
 
     def __len__(self):
@@ -247,10 +223,6 @@
     def __copy__(self):
         cards = [card for card in self.cards]
         return Hand(cards)
-=======
-        self.cards = sorted(cards,
-                            reverse=True)  # The sorting is needed for the agents!
->>>>>>> ca6ad23b
 
     def play_card(self, card):
         self.cards.remove(card)
