import time

import matplotlib.patheffects as path_effects
import matplotlib.pyplot as plt

from match import *

GAMES_PER_MATCH = 10

<<<<<<< HEAD
all_simple_agents_names = [#'HighestFirstAgent',
                         #  'LowestFirstAgent',
                          'RandomAgent',
                           'HardGreedyAgent',
                           # 'HardGreedyAllPlayersAgent',
                           'SoftGreedyAgent',
                           # 'SoftGreedyAllPlayersAgent'
                           ]

all_simple_action_funcs_names = [#'highest_first_action',
                         # 'lowest_first_action',
                         'random_action',
                          # 'hard_greedy_action',
                          'hard_greedy_all_players_action',
                          # 'soft_greedy_action',
                          'soft_greedy_all_players_action'
                          ]

all_ab_evaluation_func = [
                          'greedy_evaluation_function1',
                          'greedy_evaluation_function2',
                          'hand_evaluation_heuristic',
                          'count_tricks_won_evaluation_function',
                          ]

all_ab_evaluation_names = [
                           'GreedyEvaluationCurrPlayer',
                           'GreedyEvaluationAllPlayers',
                           'HandEvaluation',
                           'CountOfTricksWon'
                          ]

results = np.empty((len(all_simple_action_funcs_names),
                    len(all_simple_action_funcs_names)))
results[:] = np.nan


def run_all_simple_actions_matches():
    for i in range(len(all_simple_action_funcs_names)):
        for j in range(len(all_simple_action_funcs_names)):
            # For each pair of agents
            agent0, agent1 = \
                all_simple_action_funcs_names[i], all_simple_action_funcs_names[j]
            print(f"{all_simple_agents_names[i]} vs. "
                  f"{all_simple_agents_names[j]}")

            # Run match
            curr_match = Match(SimpleAgent(agent0),
                               SimpleAgent(agent1),
                               GAMES_PER_MATCH, False)
            curr_match.run()

            # Print match result and update scores table
            print(f"Score: {curr_match.games_counter[0]:02} -"
                  f" {curr_match.games_counter[1]:02}\n")
            results[i, j] = 100 * curr_match.games_counter[0] / GAMES_PER_MATCH


def display_table_simple_agents():
    fig, ax = plt.subplots(dpi=300)
    im = ax.imshow(results, cmap='plasma', vmin=0, vmax=100)
    ax.set_xticks(np.arange(len(all_simple_agents_names)))
    ax.set_yticks(np.arange(len(all_simple_agents_names)))
    ax.set_xticklabels(all_simple_agents_names)
    ax.set_yticklabels(all_simple_agents_names)
    plt.setp(ax.get_xticklabels(), rotation=45, ha="right",
             rotation_mode="anchor")
    for i in range(len(all_simple_agents_names)):
        for j in range(len(all_simple_agents_names)):
            text = ax.text(
                j, i, f"{results[i, j]:05.2f}",
                ha="center", va="center", color="w")
            text.set_path_effects(
                [path_effects.Stroke(linewidth=2, foreground='black'),
                 path_effects.Normal()])
    ax.set_title("Win rate % (of agent on y-axis)",
                 fontsize=16, fontweight="bold")
    fig.tight_layout()
    plt.show()
=======
simple_func_names = [
    'highest_first_action',
    'lowest_first_action',
    'random_action',
    'hard_short_greedy_action',
    'hard_long_greedy_action',
    'soft_short_greedy_action',
    'soft_long_greedy_action'
]

simple_agent_names = [
    'HighestFirst',
    'LowestFirst',
    'Random',
    'HardShortGreedy',
    'HardLongGreedy',
    'SoftShortGreedy',
    'SoftLongGreedy'
]

ab_evaluation_func_names = ['greedy_evaluation_function1',
                            'greedy_evaluation_function2',
                            'hand_evaluation_heuristic',
                            'count_tricks_won_evaluation_function',
                            ]

ab_evaluation_agent_names = ['ShortGreedyEvaluation',
                             'LongGreedyEvaluation',
                             'HandEvaluation',
                             'CountOfTricksWon']
>>>>>>> ef5249c0


def compare_simple_agents():
    def run_all_simple_actions_matches(results_matrix):
        for i in range(len(simple_func_names)):
            for j in range(len(simple_func_names)):
                # For each pair of agents
                agent0, agent1 = \
                    simple_func_names[i], \
                    simple_func_names[j]
                print(f"{simple_agent_names[i]} vs. "
                      f"{simple_agent_names[j]}")

                # Run match
                curr_match = Match(SimpleAgent(agent0),
                                   SimpleAgent(agent1),
                                   GAMES_PER_MATCH, False)
                curr_match.run()

                # Print match result and update scores table
                print(f"Score: {curr_match.games_counter[0]:02} -"
                      f" {curr_match.games_counter[1]:02}\n")
                results_matrix[i, j] = 100 * curr_match.games_counter[
                    0] / GAMES_PER_MATCH
        return results_matrix

    def display_table_simple_agents(results_matrix):
        fig, ax = plt.subplots(dpi=600)
        ax.imshow(results_matrix, cmap='plasma', vmin=0, vmax=100)
        ax.set_xticks(np.arange(len(simple_agent_names)))
        ax.set_yticks(np.arange(len(simple_agent_names)))
        ax.set_xticklabels(simple_agent_names)
        ax.set_yticklabels(simple_agent_names)
        plt.setp(ax.get_xticklabels(), rotation=45, ha="right",
                 rotation_mode="anchor")
        for i in range(len(simple_agent_names)):
            for j in range(len(simple_agent_names)):
                text = ax.text(
                    j, i, f"{results_matrix[i, j]:04.1f}",
                    ha="center", va="center", color="w")
                text.set_path_effects(
                    [path_effects.Stroke(linewidth=2, foreground='black'),
                     path_effects.Normal()])

        title = "Simple vs Simple Agents\n" + \
                f"y-axis win %, higher is better"
        ax.set_title(title, fontsize=16, fontweight="bold")
        fig.tight_layout()
        plt.show()

    print()
<<<<<<< HEAD
    run_all_simple_actions_matches()
    display_table_simple_agents()


def compare_ab_vs_ab_agents():
    agent0, agent1 = all_ab_evaluation_func[1], all_ab_evaluation_func[1]
    depth0, depth1 = 2, 2
    print(f"{all_ab_evaluation_names[1]} vs. {all_ab_evaluation_names[1]}")

    # Run match
    curr_match = Match(AlphaBetaAgent(evaluation_function=agent0,
                                      depth=depth0),
                       AlphaBetaAgent(evaluation_function=agent1,
                                      depth=depth1), GAMES_PER_MATCH, False)
    curr_match.run()

    # Print match result and update scores table
    print(f"Score: {curr_match.games_counter[0]:02} - "
          f"{curr_match.games_counter[1]:02}\n")


def run_all_simple_agents_vs_ab_matches(depth):
    for i in range(len(all_simple_action_funcs_names)):
        for j in range(len(all_ab_evaluation_func)):
            agent0 = all_simple_action_funcs_names[i]
            print(f"{all_simple_agents_names[i]} vs. AlphaBeta({all_ab_evaluation_names[j]})")
            curr_match = Match(SimpleAgent(agent0),
                               AlphaBetaAgent(evaluation_function=all_ab_evaluation_func[j],
                                              depth=depth),
                               GAMES_PER_MATCH, False, cards_in_hand=13)
            curr_match.run()
            print(f"Score: {curr_match.games_counter[0]:02} -"
                  f" {curr_match.games_counter[1]:02}\n")
            results[i, j] = 100 * curr_match.games_counter[0] / GAMES_PER_MATCH
            # taking the score of the first agent curr_match.games_counter[0] to fill the left
            # column of the table, which containing the win rate of the single agent vs. alpha-beta
            # when single agent starts the game.


def run_all_simple_agents_vs_mcts(agent_cls, num_cards=13, **kwargs):
    for i in range(len(all_simple_action_funcs_names)):
        for j in range(len(all_simple_action_funcs_names)):
            agent0 = all_simple_action_funcs_names[i]
            print(f"{all_simple_agents_names[i]} vs. {agent_cls.__name__} ({all_simple_action_funcs_names[j]} rule)")
            curr_match = Match(SimpleAgent(agent0),
                               agent_cls(all_simple_action_funcs_names[j], **kwargs),
                               GAMES_PER_MATCH, False, cards_in_hand=num_cards)
            curr_match.run()
            print(f"Score: {curr_match.games_counter[0]:02} -"
                  f" {curr_match.games_counter[1]:02}\n")
            results[j, i] = 100 * curr_match.games_counter[1] / GAMES_PER_MATCH
    display_table_simple_agents_vs_MCTS(False, agent_cls, **kwargs)
    for i in range(len(all_simple_action_funcs_names)):
        for j in range(len(all_simple_action_funcs_names)):
            agent0 = all_simple_action_funcs_names[i]
            print(f"{agent_cls.__name__} ({all_simple_action_funcs_names[j]} rule) vs. {all_simple_agents_names[i]}")
            curr_match = Match(agent_cls(all_simple_action_funcs_names[j], **kwargs),
                               SimpleAgent(agent0),
                               GAMES_PER_MATCH, False, cards_in_hand=num_cards)
            curr_match.run()
            print(f"Score: {curr_match.games_counter[0]:02} -"
                  f" {curr_match.games_counter[1]:02}\n")
            results[j, i] = 100 * curr_match.games_counter[0] / GAMES_PER_MATCH
    display_table_simple_agents_vs_MCTS(True, agent_cls, num_cards=num_cards, **kwargs)


def display_table_simple_agents_vs_ab(depth):
    fig, ax = plt.subplots(dpi=300)
    im = ax.imshow(results, cmap='plasma', vmin=0, vmax=100)
    ax.set_xticks(np.arange(len(all_ab_evaluation_names)))
    ax.set_yticks(np.arange(len(all_simple_agents_names)))
    ax.set_xticklabels(all_ab_evaluation_names)
    ax.set_yticklabels(all_simple_agents_names)
    plt.setp(ax.get_xticklabels(), rotation=45, ha="right",
             rotation_mode="anchor")
    for i in range(len(all_simple_agents_names)):
        for j in range(len(all_ab_evaluation_names)):
            text = ax.text(
                j, i, f"{results[i, j]:05.2f}",
                ha="center", va="center", color="w")
            text.set_path_effects(
                [path_effects.Stroke(linewidth=2, foreground='black'),
                 path_effects.Normal()])
    ax.set_title(f"Win rate % for y axis \nvs AlphaBeta, "
                 f"depth: {depth}",
                 fontsize=16, fontweight="bold")
    fig.tight_layout()
    plt.show()

def display_table_simple_agents_vs_MCTS(mcts_first, agent_cls, num_simulations=1, epsilon=None, num_cards=13):
    fig, ax = plt.subplots(dpi=300)
    im = ax.imshow(results, cmap='plasma', vmin=0, vmax=100)
    ax.set_xticks(np.arange(len(all_simple_agents_names)))
    ax.set_yticks(np.arange(len(all_simple_agents_names)))
    mcts_agent_names = [f"{agent_cls.__name__}({name})" for name in all_simple_agents_names]
    if mcts_first:
        title = f"Win % of {agent_cls.__name__} \nvs normal agent - MCTS first, {num_simulations} sims."
    else:
        title = f"Win % of {agent_cls.__name__} \nvs normal agent - normal agent first, {num_simulations} sims."
    ax.set_title(title, fontsize=12, fontweight="bold")
    ax.set_xticklabels(all_simple_agents_names, fontsize=8)
    ax.set_yticklabels(mcts_agent_names, fontsize=8)
    plt.setp(ax.get_xticklabels(), rotation=45, ha="right",
             rotation_mode="anchor")
    for i in range(len(all_simple_agents_names)):
        for j in range(len(all_simple_agents_names)):
            text = ax.text(
                j, i, f"{results[i, j]:3.0f}%",
                ha="center", va="center", color="w", fontsize=8)
            text.set_path_effects(
                [path_effects.Stroke(linewidth=2, foreground='black'),
                 path_effects.Normal()])
    fig.tight_layout()
    plot_dir = os.path.join(os.getcwd(), 'plots')
    os.makedirs(plot_dir, exist_ok=True)
    plot_fname = os.path.join(plot_dir, f"{agent_cls.__name__}_{'1st' if mcts_first else '2nd'}"
                                        f"_{NUM_GAMES}games_{num_cards}cards_{num_simulations}sims"
                                        f"{f'_{epsilon:1.2}eps' if epsilon else ''}.jpg")
    plt.fill()
    plt.savefig(plot_fname)
    plt.show()

def compare_simple_agents_vs_ab_agents():
=======
    start_time = time.time()
    results = np.empty((len(simple_func_names),
                        len(simple_func_names)))
    results[:] = np.nan

    run_all_simple_actions_matches(results)
    display_table_simple_agents(results)
    print(f"--- Graph generation took "
          f"{int(time.time() - start_time)} seconds ---")


def compare_simple_agents_vs_ab_agents(depth, ab_first=True):
    def run_all_simple_agents_vs_ab_matches(depth, results_matrix):
        for i in range(len(ab_evaluation_func_names)):
            for j in range(len(simple_func_names)):

                ab_agent = AlphaBetaAgent(ab_evaluation_func_names[i], depth)
                simple_agent = SimpleAgent(simple_func_names[j])
                print(f"{ab_evaluation_agent_names[i]} vs. "
                      f"{simple_agent_names[j]}")

                if ab_first:
                    curr_match = Match(ab_agent, simple_agent,
                                       num_games=GAMES_PER_MATCH,
                                       verbose_mode=False,
                                       cards_in_hand=5)
                else:
                    curr_match = Match(simple_agent, ab_agent,
                                       num_games=GAMES_PER_MATCH,
                                       verbose_mode=False,
                                       cards_in_hand=5)

                curr_match.run()
                print(f"Score: {curr_match.games_counter[0]:02} -"
                      f" {curr_match.games_counter[1]:02}\n")
                results_matrix[i, j] = \
                    100 * curr_match.games_counter[0] / GAMES_PER_MATCH

        if not ab_first:
            results_matrix = 100 - results_matrix
        return results_matrix

    def display_table_simple_agents_vs_ab(depth, results_matrix):
        fig, ax = plt.subplots(dpi=600)
        ax.imshow(results_matrix, cmap='plasma', vmin=0, vmax=100)
        ax.set_xticks(np.arange(len(simple_agent_names)))
        ax.set_yticks(np.arange(len(ab_evaluation_agent_names)))
        ax.set_xticklabels(simple_agent_names)
        ax.set_yticklabels(ab_evaluation_agent_names)
        plt.setp(ax.get_xticklabels(), rotation=45, ha="right",
                 rotation_mode="anchor")
        for i in range(len(simple_agent_names)):
            for j in range(len(ab_evaluation_agent_names)):
                text = ax.text(
                    i, j, f"{results_matrix[j, i]:04.1f}",
                    ha="center", va="center", color="w")
                text.set_path_effects(
                    [path_effects.Stroke(linewidth=2, foreground='black'),
                     path_effects.Normal()])

        title = f"AlphaBeta vs Simple Agents\n" \
                f"{'AlphaBeta' if ab_first else 'Simple'} agent play first\n" \
                f"y-axis win %, depth={depth}"

        ax.set_title(title, fontsize=16, fontweight="bold")
        fig.tight_layout()
        plt.show()

>>>>>>> ef5249c0
    print()
    start_time = time.time()

    results = np.empty((len(ab_evaluation_func_names),
                        len(simple_func_names)))
    results[:] = np.nan

    run_all_simple_agents_vs_ab_matches(depth, results)
    display_table_simple_agents_vs_ab(depth, results)
    print(f"--- Graph generation took "
          f"{int(time.time() - start_time)} seconds ---")


# compare_simple_agents()
compare_simple_agents_vs_ab_agents(depth=5, ab_first=True)
compare_simple_agents_vs_ab_agents(depth=5, ab_first=False)
compare_simple_agents_vs_ab_agents(depth=10, ab_first=True)
compare_simple_agents_vs_ab_agents(depth=10, ab_first=False)
compare_simple_agents_vs_ab_agents(depth=15, ab_first=True)
compare_simple_agents_vs_ab_agents(depth=15, ab_first=False)

<<<<<<< HEAD
if __name__ == '__main__':
    # compare_simple_agents_vs_ab_agents()
    # run_all_simple_actions_matches()
    # display_table_simple_agents()
    num_simulations = 1000
    num_cards = 7
    # run_all_simple_agents_vs_mcts(SimpleMCTSAgent, num_simulations=num_simulations)
    # run_all_simple_agents_vs_mcts(StochasticSimpleMCTSAgent, num_simulations=num_simulations, epsilon=0.2)
    run_all_simple_agents_vs_mcts(PureMCTSAgent, num_simulations=num_simulations, num_cards=num_cards)
    # run_all_simple_agents_vs_stochastic_mcts(, num_simulations, 0.2)
=======
>>>>>>> ef5249c0
<|MERGE_RESOLUTION|>--- conflicted
+++ resolved
@@ -5,89 +5,8 @@
 
 from match import *
 
-GAMES_PER_MATCH = 10
-
-<<<<<<< HEAD
-all_simple_agents_names = [#'HighestFirstAgent',
-                         #  'LowestFirstAgent',
-                          'RandomAgent',
-                           'HardGreedyAgent',
-                           # 'HardGreedyAllPlayersAgent',
-                           'SoftGreedyAgent',
-                           # 'SoftGreedyAllPlayersAgent'
-                           ]
-
-all_simple_action_funcs_names = [#'highest_first_action',
-                         # 'lowest_first_action',
-                         'random_action',
-                          # 'hard_greedy_action',
-                          'hard_greedy_all_players_action',
-                          # 'soft_greedy_action',
-                          'soft_greedy_all_players_action'
-                          ]
-
-all_ab_evaluation_func = [
-                          'greedy_evaluation_function1',
-                          'greedy_evaluation_function2',
-                          'hand_evaluation_heuristic',
-                          'count_tricks_won_evaluation_function',
-                          ]
-
-all_ab_evaluation_names = [
-                           'GreedyEvaluationCurrPlayer',
-                           'GreedyEvaluationAllPlayers',
-                           'HandEvaluation',
-                           'CountOfTricksWon'
-                          ]
-
-results = np.empty((len(all_simple_action_funcs_names),
-                    len(all_simple_action_funcs_names)))
-results[:] = np.nan
-
-
-def run_all_simple_actions_matches():
-    for i in range(len(all_simple_action_funcs_names)):
-        for j in range(len(all_simple_action_funcs_names)):
-            # For each pair of agents
-            agent0, agent1 = \
-                all_simple_action_funcs_names[i], all_simple_action_funcs_names[j]
-            print(f"{all_simple_agents_names[i]} vs. "
-                  f"{all_simple_agents_names[j]}")
-
-            # Run match
-            curr_match = Match(SimpleAgent(agent0),
-                               SimpleAgent(agent1),
-                               GAMES_PER_MATCH, False)
-            curr_match.run()
-
-            # Print match result and update scores table
-            print(f"Score: {curr_match.games_counter[0]:02} -"
-                  f" {curr_match.games_counter[1]:02}\n")
-            results[i, j] = 100 * curr_match.games_counter[0] / GAMES_PER_MATCH
-
-
-def display_table_simple_agents():
-    fig, ax = plt.subplots(dpi=300)
-    im = ax.imshow(results, cmap='plasma', vmin=0, vmax=100)
-    ax.set_xticks(np.arange(len(all_simple_agents_names)))
-    ax.set_yticks(np.arange(len(all_simple_agents_names)))
-    ax.set_xticklabels(all_simple_agents_names)
-    ax.set_yticklabels(all_simple_agents_names)
-    plt.setp(ax.get_xticklabels(), rotation=45, ha="right",
-             rotation_mode="anchor")
-    for i in range(len(all_simple_agents_names)):
-        for j in range(len(all_simple_agents_names)):
-            text = ax.text(
-                j, i, f"{results[i, j]:05.2f}",
-                ha="center", va="center", color="w")
-            text.set_path_effects(
-                [path_effects.Stroke(linewidth=2, foreground='black'),
-                 path_effects.Normal()])
-    ax.set_title("Win rate % (of agent on y-axis)",
-                 fontsize=16, fontweight="bold")
-    fig.tight_layout()
-    plt.show()
-=======
+GAMES_PER_MATCH = 100
+
 simple_func_names = [
     'highest_first_action',
     'lowest_first_action',
@@ -118,7 +37,6 @@
                              'LongGreedyEvaluation',
                              'HandEvaluation',
                              'CountOfTricksWon']
->>>>>>> ef5249c0
 
 
 def compare_simple_agents():
@@ -170,45 +88,85 @@
         plt.show()
 
     print()
-<<<<<<< HEAD
-    run_all_simple_actions_matches()
-    display_table_simple_agents()
-
-
-def compare_ab_vs_ab_agents():
-    agent0, agent1 = all_ab_evaluation_func[1], all_ab_evaluation_func[1]
-    depth0, depth1 = 2, 2
-    print(f"{all_ab_evaluation_names[1]} vs. {all_ab_evaluation_names[1]}")
-
-    # Run match
-    curr_match = Match(AlphaBetaAgent(evaluation_function=agent0,
-                                      depth=depth0),
-                       AlphaBetaAgent(evaluation_function=agent1,
-                                      depth=depth1), GAMES_PER_MATCH, False)
-    curr_match.run()
-
-    # Print match result and update scores table
-    print(f"Score: {curr_match.games_counter[0]:02} - "
-          f"{curr_match.games_counter[1]:02}\n")
-
-
-def run_all_simple_agents_vs_ab_matches(depth):
-    for i in range(len(all_simple_action_funcs_names)):
-        for j in range(len(all_ab_evaluation_func)):
-            agent0 = all_simple_action_funcs_names[i]
-            print(f"{all_simple_agents_names[i]} vs. AlphaBeta({all_ab_evaluation_names[j]})")
-            curr_match = Match(SimpleAgent(agent0),
-                               AlphaBetaAgent(evaluation_function=all_ab_evaluation_func[j],
-                                              depth=depth),
-                               GAMES_PER_MATCH, False, cards_in_hand=13)
-            curr_match.run()
-            print(f"Score: {curr_match.games_counter[0]:02} -"
-                  f" {curr_match.games_counter[1]:02}\n")
-            results[i, j] = 100 * curr_match.games_counter[0] / GAMES_PER_MATCH
-            # taking the score of the first agent curr_match.games_counter[0] to fill the left
-            # column of the table, which containing the win rate of the single agent vs. alpha-beta
-            # when single agent starts the game.
-
+    start_time = time.time()
+    results = np.empty((len(simple_func_names),
+                        len(simple_func_names)))
+    results[:] = np.nan
+
+    run_all_simple_actions_matches(results)
+    display_table_simple_agents(results)
+    print(f"--- Graph generation took "
+          f"{int(time.time() - start_time)} seconds ---")
+
+
+def compare_simple_agents_vs_ab_agents(depth, ab_first=True):
+    def run_all_simple_agents_vs_ab_matches(depth, results_matrix):
+        for i in range(len(ab_evaluation_func_names)):
+            for j in range(len(simple_func_names)):
+
+                ab_agent = AlphaBetaAgent(ab_evaluation_func_names[i], depth)
+                simple_agent = SimpleAgent(simple_func_names[j])
+                print(f"{ab_evaluation_agent_names[i]} vs. "
+                      f"{simple_agent_names[j]}")
+
+                if ab_first:
+                    curr_match = Match(ab_agent, simple_agent,
+                                       num_games=GAMES_PER_MATCH,
+                                       verbose_mode=False,
+                                       cards_in_hand=5)
+                else:
+                    curr_match = Match(simple_agent, ab_agent,
+                                       num_games=GAMES_PER_MATCH,
+                                       verbose_mode=False,
+                                       cards_in_hand=5)
+
+                curr_match.run()
+                print(f"Score: {curr_match.games_counter[0]:02} -"
+                      f" {curr_match.games_counter[1]:02}\n")
+                results_matrix[i, j] = \
+                    100 * curr_match.games_counter[0] / GAMES_PER_MATCH
+
+        if not ab_first:
+            results_matrix = 100 - results_matrix
+        return results_matrix
+
+    def display_table_simple_agents_vs_ab(depth, results_matrix):
+        fig, ax = plt.subplots(dpi=600)
+        ax.imshow(results_matrix, cmap='plasma', vmin=0, vmax=100)
+        ax.set_xticks(np.arange(len(simple_agent_names)))
+        ax.set_yticks(np.arange(len(ab_evaluation_agent_names)))
+        ax.set_xticklabels(simple_agent_names)
+        ax.set_yticklabels(ab_evaluation_agent_names)
+        plt.setp(ax.get_xticklabels(), rotation=45, ha="right",
+                 rotation_mode="anchor")
+        for i in range(len(simple_agent_names)):
+            for j in range(len(ab_evaluation_agent_names)):
+                text = ax.text(
+                    i, j, f"{results_matrix[j, i]:04.1f}",
+                    ha="center", va="center", color="w")
+                text.set_path_effects(
+                    [path_effects.Stroke(linewidth=2, foreground='black'),
+                     path_effects.Normal()])
+
+        title = f"AlphaBeta vs Simple Agents\n" \
+                f"{'AlphaBeta' if ab_first else 'Simple'} agent play first\n" \
+                f"y-axis win %, depth={depth}"
+
+        ax.set_title(title, fontsize=16, fontweight="bold")
+        fig.tight_layout()
+        plt.show()
+
+    print()
+    start_time = time.time()
+
+    results = np.empty((len(ab_evaluation_func_names),
+                        len(simple_func_names)))
+    results[:] = np.nan
+
+    run_all_simple_agents_vs_ab_matches(depth, results)
+    display_table_simple_agents_vs_ab(depth, results)
+    print(f"--- Graph generation took "
+          f"{int(time.time() - start_time)} seconds ---")
 
 def run_all_simple_agents_vs_mcts(agent_cls, num_cards=13, **kwargs):
     for i in range(len(all_simple_action_funcs_names)):
@@ -235,30 +193,6 @@
                   f" {curr_match.games_counter[1]:02}\n")
             results[j, i] = 100 * curr_match.games_counter[0] / GAMES_PER_MATCH
     display_table_simple_agents_vs_MCTS(True, agent_cls, num_cards=num_cards, **kwargs)
-
-
-def display_table_simple_agents_vs_ab(depth):
-    fig, ax = plt.subplots(dpi=300)
-    im = ax.imshow(results, cmap='plasma', vmin=0, vmax=100)
-    ax.set_xticks(np.arange(len(all_ab_evaluation_names)))
-    ax.set_yticks(np.arange(len(all_simple_agents_names)))
-    ax.set_xticklabels(all_ab_evaluation_names)
-    ax.set_yticklabels(all_simple_agents_names)
-    plt.setp(ax.get_xticklabels(), rotation=45, ha="right",
-             rotation_mode="anchor")
-    for i in range(len(all_simple_agents_names)):
-        for j in range(len(all_ab_evaluation_names)):
-            text = ax.text(
-                j, i, f"{results[i, j]:05.2f}",
-                ha="center", va="center", color="w")
-            text.set_path_effects(
-                [path_effects.Stroke(linewidth=2, foreground='black'),
-                 path_effects.Normal()])
-    ax.set_title(f"Win rate % for y axis \nvs AlphaBeta, "
-                 f"depth: {depth}",
-                 fontsize=16, fontweight="bold")
-    fig.tight_layout()
-    plt.show()
 
 def display_table_simple_agents_vs_MCTS(mcts_first, agent_cls, num_simulations=1, epsilon=None, num_cards=13):
     fig, ax = plt.subplots(dpi=300)
@@ -293,101 +227,14 @@
     plt.savefig(plot_fname)
     plt.show()
 
-def compare_simple_agents_vs_ab_agents():
-=======
-    start_time = time.time()
-    results = np.empty((len(simple_func_names),
-                        len(simple_func_names)))
-    results[:] = np.nan
-
-    run_all_simple_actions_matches(results)
-    display_table_simple_agents(results)
-    print(f"--- Graph generation took "
-          f"{int(time.time() - start_time)} seconds ---")
-
-
-def compare_simple_agents_vs_ab_agents(depth, ab_first=True):
-    def run_all_simple_agents_vs_ab_matches(depth, results_matrix):
-        for i in range(len(ab_evaluation_func_names)):
-            for j in range(len(simple_func_names)):
-
-                ab_agent = AlphaBetaAgent(ab_evaluation_func_names[i], depth)
-                simple_agent = SimpleAgent(simple_func_names[j])
-                print(f"{ab_evaluation_agent_names[i]} vs. "
-                      f"{simple_agent_names[j]}")
-
-                if ab_first:
-                    curr_match = Match(ab_agent, simple_agent,
-                                       num_games=GAMES_PER_MATCH,
-                                       verbose_mode=False,
-                                       cards_in_hand=5)
-                else:
-                    curr_match = Match(simple_agent, ab_agent,
-                                       num_games=GAMES_PER_MATCH,
-                                       verbose_mode=False,
-                                       cards_in_hand=5)
-
-                curr_match.run()
-                print(f"Score: {curr_match.games_counter[0]:02} -"
-                      f" {curr_match.games_counter[1]:02}\n")
-                results_matrix[i, j] = \
-                    100 * curr_match.games_counter[0] / GAMES_PER_MATCH
-
-        if not ab_first:
-            results_matrix = 100 - results_matrix
-        return results_matrix
-
-    def display_table_simple_agents_vs_ab(depth, results_matrix):
-        fig, ax = plt.subplots(dpi=600)
-        ax.imshow(results_matrix, cmap='plasma', vmin=0, vmax=100)
-        ax.set_xticks(np.arange(len(simple_agent_names)))
-        ax.set_yticks(np.arange(len(ab_evaluation_agent_names)))
-        ax.set_xticklabels(simple_agent_names)
-        ax.set_yticklabels(ab_evaluation_agent_names)
-        plt.setp(ax.get_xticklabels(), rotation=45, ha="right",
-                 rotation_mode="anchor")
-        for i in range(len(simple_agent_names)):
-            for j in range(len(ab_evaluation_agent_names)):
-                text = ax.text(
-                    i, j, f"{results_matrix[j, i]:04.1f}",
-                    ha="center", va="center", color="w")
-                text.set_path_effects(
-                    [path_effects.Stroke(linewidth=2, foreground='black'),
-                     path_effects.Normal()])
-
-        title = f"AlphaBeta vs Simple Agents\n" \
-                f"{'AlphaBeta' if ab_first else 'Simple'} agent play first\n" \
-                f"y-axis win %, depth={depth}"
-
-        ax.set_title(title, fontsize=16, fontweight="bold")
-        fig.tight_layout()
-        plt.show()
-
->>>>>>> ef5249c0
-    print()
-    start_time = time.time()
-
-    results = np.empty((len(ab_evaluation_func_names),
-                        len(simple_func_names)))
-    results[:] = np.nan
-
-    run_all_simple_agents_vs_ab_matches(depth, results)
-    display_table_simple_agents_vs_ab(depth, results)
-    print(f"--- Graph generation took "
-          f"{int(time.time() - start_time)} seconds ---")
-
-
-# compare_simple_agents()
-compare_simple_agents_vs_ab_agents(depth=5, ab_first=True)
-compare_simple_agents_vs_ab_agents(depth=5, ab_first=False)
-compare_simple_agents_vs_ab_agents(depth=10, ab_first=True)
-compare_simple_agents_vs_ab_agents(depth=10, ab_first=False)
-compare_simple_agents_vs_ab_agents(depth=15, ab_first=True)
-compare_simple_agents_vs_ab_agents(depth=15, ab_first=False)
-
-<<<<<<< HEAD
 if __name__ == '__main__':
-    # compare_simple_agents_vs_ab_agents()
+    # compare_simple_agents_vs_ab_agents(depth=5, ab_first=True)
+    # compare_simple_agents_vs_ab_agents(depth=5, ab_first=False)
+    # compare_simple_agents_vs_ab_agents(depth=10, ab_first=True)
+    # compare_simple_agents_vs_ab_agents(depth=10, ab_first=False)
+    # compare_simple_agents_vs_ab_agents(depth=15, ab_first=True)
+    # compare_simple_agents_vs_ab_agents(depth=15, ab_first=False)
+
     # run_all_simple_actions_matches()
     # display_table_simple_agents()
     num_simulations = 1000
@@ -396,5 +243,3 @@
     # run_all_simple_agents_vs_mcts(StochasticSimpleMCTSAgent, num_simulations=num_simulations, epsilon=0.2)
     run_all_simple_agents_vs_mcts(PureMCTSAgent, num_simulations=num_simulations, num_cards=num_cards)
     # run_all_simple_agents_vs_stochastic_mcts(, num_simulations, 0.2)
-=======
->>>>>>> ef5249c0
