--- conflicted
+++ resolved
@@ -1,7 +1,7 @@
 from copy import copy
 from enum import Enum
 from typing import List
-from copy import copy
+
 from cards import Hand, Card
 from trick import Trick
 
@@ -12,24 +12,16 @@
 
 TEAMS = [(PositionEnum.N, PositionEnum.S), (PositionEnum.W, PositionEnum.E)]
 
-<<<<<<< HEAD
 PLAYERS_CYCLE = {PositionEnum.N: PositionEnum.E,
                  PositionEnum.E: PositionEnum.S,
                  PositionEnum.S: PositionEnum.W,
                  PositionEnum.W: PositionEnum.N}
 
 
-=======
-PLAYERS_CYCLE = {PositionEnum.N: PositionEnum.E, PositionEnum.E: PositionEnum.S,
-                 PositionEnum.S: PositionEnum.W, PositionEnum.W: PositionEnum.N}
-
-
 
 class Player:
     """ Represents one of the 4 players in the game."""
->>>>>>> ea7bd870
 
-class Player:
     def __init__(self, position: PositionEnum, hand: Hand):
         """
 
@@ -43,12 +35,8 @@
         hand = copy(self.hand)
         return Player(self.position, hand)
 
-<<<<<<< HEAD
-    def play_card(self, card: Card):
-=======
     def play_card(self, card: Card) -> None:
         """ Plays card from hand. card is no longer available."""
->>>>>>> ea7bd870
         self.hand.play_card(card)
 
     def get_legal_actions(self, trick: Trick) -> List[Card]:
@@ -76,21 +64,13 @@
 
 
 class Team:
-<<<<<<< HEAD
-    def __init__(self, p0: Player, p1: Player):
-        self.players = [p0, p1]
-        self.teammate = {p0.position: p1,
-                         p1.position: p0}
-        # todo(maryna): maybe add the score directly into the team object?
-=======
     """ Team of two players sitting on opposite sides of table."""
 
     def __init__(self, p0: Player, p1: Player):
         self.players = [p0, p1]
         self.teammate = {p0.position: p1,  # todo [ORIYAN] Possibly remove?
                          p1.position: p0}
-        # todo maybe add the score directly into the team object?
->>>>>>> ea7bd870
+        # todo(maryna): maybe add the score directly into the team object?
 
     def __copy__(self):
         p0, p1 = self.players[0], self.players[1]
@@ -107,18 +87,8 @@
     def get_players(self) -> List[Player]:
         return self.players
 
-<<<<<<< HEAD
-    def get_teammate(self,
-                     p: Player) -> Player:
+    def get_teammate(self, p: Player) -> Player:
+        """ Returns teammmate of player `p`"""
         # todo(oriyan): Possibly remove?
-        """
-
-        :param p:
-        :return:
-        """
-=======
-    def get_teammate(self, p: Player) -> Player:  # todo [ORIYAN] Possibly remove?
-        """ Returns teammmate of player `p`"""
->>>>>>> ea7bd870
         assert (p in self.players)
         return self.teammate[p.position]