--- conflicted
+++ resolved
@@ -1,10 +1,6 @@
 import os
-<<<<<<< HEAD
+from itertools import cycle
 from typing import List
-=======
-from itertools import cycle
-from typing import List, Iterator
->>>>>>> ca6ad23b
 
 from cards import Deck
 from multi_agents import *
@@ -21,17 +17,12 @@
                  games_counter: List[int],
                  tricks_counter: List[int],
                  verbose_mode: bool = True,
-<<<<<<< HEAD
                  previous_tricks: List[Trick] = None,
                  curr_trick: Trick = None,
                  starting_pos=None,
                  current_player=None):
         # todo(oriyan/maryna): think how to reproduce game from database -
         #  or randomly generate new game
-=======
-                 starting_pos=None):
-        # todo [oriyan\mar] think how to reproduce game from database - or randomly generate new game
->>>>>>> ca6ad23b
         self.agent = agent
         self.other_agent = other_agent
         self.games_counter = games_counter
@@ -56,23 +47,9 @@
         self.curr_player = self.players[np.random.choice(POSITIONS)] \
             if not current_player else current_player
 
-<<<<<<< HEAD
         # todo(ram): remove object attributes that are already included in
         #  the state attribute
         self._state = None
-=======
-        self.winning_team: int = -1
-        self.curr_trick = Trick()
-        self.previous_tricks = []  # type: List[Trick]
-        hands = self.deck.deal()
-        self.players = {position: Player(position, hand) for position, hand in
-                        zip(POSITIONS, hands)}
-        self.teams = [Team(self.players[pos1], self.players[pos2]) for
-                      pos1, pos2 in TEAMS]
-        self.last_trick_winner: PositionEnum = np.random.choice(
-            POSITIONS) if not starting_pos else starting_pos
-        self.cycle_players: Iterator[PositionEnum] = cycle(POSITIONS)
->>>>>>> ca6ad23b
 
     def __str__(self):
 
